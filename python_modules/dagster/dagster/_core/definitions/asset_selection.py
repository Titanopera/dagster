--- conflicted
+++ resolved
@@ -246,15 +246,8 @@
 
     @public
     @staticmethod
-<<<<<<< HEAD
-    @experimental
-    def tag(
-        key: Union[str, Pattern], value: Union[str, Pattern], include_sources: bool = False
-    ) -> "AssetSelection":
-=======
     @beta_param(param="include_sources")
     def tag(key: str, value: str, include_sources: bool = False) -> "AssetSelection":
->>>>>>> 6e4e25b7
         """Returns a selection that includes materializable assets that have the provided tag, and
         all the asset checks that target them.
 
